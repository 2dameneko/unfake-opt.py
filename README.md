<<<<<<< HEAD
# unfake

Improve AI-generated pixel art through scale detection, color quantization, and smart downscaling. Features Rust acceleration for critical operations.

Based on the excellent work by:
- **Eugeniy Smirnov** ([jenissimo/unfake.js](https://github.com/jenissimo/unfake.js)) - Original JavaScript implementation
- **Igor Bezkrovnyi** ([ibezkrovnyi/image-quantization](https://github.com/ibezkrovnyi/image-quantization)) - Image quantization algorithms

## Features

- **Automatic Scale Detection**: Detects the inherent scale of pixel art using both runs-based and edge-aware methods
- **Advanced Color Quantization**: Wu color quantization algorithm with Rust acceleration
- **Smart Downscaling**: Multiple methods including dominant color, median, mode, and content-adaptive
- **Image Cleanup**: Alpha binarization, morphological operations, and jaggy edge removal
- **Grid Snapping**: Automatic alignment to pixel grid for clean results
- **Flexible API**: Both synchronous and asynchronous interfaces

## Installation

### From PyPI (recommended)

```bash
pip install unfake
```

### From Source

```bash
# Clone the repository
git clone https://github.com/yourusername/unfake.git
cd unfake

# Install with pip (includes Rust compilation)
pip install .

# Or for development
pip install -e .
```

### Requirements

- Python 3.8+
- Rust toolchain (for building from source)
- OpenCV Python bindings
- Pillow
- NumPy

## Usage

### Command Line

```bash
# Basic usage with auto-detection
unfake input.png

# Specify output file
unfake input.png -o output.png

# Control color palette size
unfake input.png -c 16                    # Maximum 16 colors
unfake input.png --auto-colors            # Auto-detect optimal color count

# Force specific scale
unfake input.png --scale 4                # Force 4x downscaling

# Choose downscaling method
unfake input.png -m dominant              # Dominant color (default, best for pixel art)
unfake input.png -m median                # Median color
unfake input.png -m content-adaptive      # High quality but slower

# Enable cleanup operations
unfake input.png --cleanup morph,jaggy    # Morphological + jaggy edge cleanup

# Use fixed color palette
unfake input.png --palette palette.txt    # File with hex colors, one per line

# Adjust processing parameters
unfake input.png --alpha-threshold 200    # Higher threshold for alpha binarization
unfake input.png --threshold 0.1          # Dominant color threshold (0.0-1.0)
unfake input.png --no-snap                # Disable grid snapping

# Verbose output
unfake input.png -v                       # Show detailed processing info
```

### Python API

```python
import unfake

# Basic processing with defaults
result = unfake.process_image_sync(
    "input.png",
    max_colors=32,                       # Maximum colors in output
    detect_method="auto",                # Scale detection: "auto", "runs", "edge"
    downscale_method="dominant",         # Method: "dominant", "median", "mode", "mean", "content-adaptive"
    cleanup={"morph": False, "jaggy": False},
    snap_grid=True                       # Align to pixel grid
)

# Access results
processed_image = result['image']        # PIL Image
palette = result['palette']              # List of hex colors
manifest = result['manifest']            # Processing metadata

# Auto-detect optimal colors
result = unfake.process_image_sync(
    "input.png",
    max_colors=None,                     # Auto-detect
    auto_color_detect=True
)

# Use fixed palette
fixed_colors = ['#000000', '#ffffff', '#ff0000', '#00ff00', '#0000ff']
result = unfake.process_image_sync(
    "input.png",
    fixed_palette=fixed_colors
)
```

#### Asynchronous API

```python
import asyncio
import unfake

async def process_image_async():
    result = await unfake.process_image(
        "input.png",
        max_colors=16,
        detect_method="runs",
        downscale_method="median",
        cleanup={"morph": True, "jaggy": False},
        snap_grid=True
    )
    result["image"].save("output.png")

asyncio.run(process_image_async())
```

### Processing Options

#### Scale Detection Methods
- **`auto`** (default): Tries runs-based first, falls back to edge-aware
- **`runs`**: Analyzes color run lengths (fast, works well for clean pixel art)
- **`edge`**: Uses edge detection (slower but handles anti-aliased images)

#### Downscaling Methods
- **`dominant`** (default): Uses most frequent color in each block (best for pixel art)
- **`median`**: Median color value (good for photos)
- **`mode`**: Most common color (similar to dominant)
- **`mean`**: Average color (can create new colors)
- **`content-adaptive`**: Advanced algorithm based on [Kopf & Lischinski 2011](https://johanneskopf.de/publications/downscaling/)

#### Cleanup Options
- **`morph`**: Morphological operations to remove noise
- **`jaggy`**: Removes isolated diagonal pixels

## Performance
Example processing times for a 1024x1024 image:
- Pure Python: ~115 seconds
- With Rust Acceleration: ~5 seconds

## Algorithm Details

### Scale Detection
The tool uses two methods to detect the inherent scale of pixel art:

1. **Runs-based**: Analyzes horizontal and vertical color runs to find the GCD
2. **Edge-aware**: Uses Sobel edge detection to find regular grid patterns

### Color Quantization
Implements the Wu color quantization algorithm (1992) which:
- Builds a 3D color histogram
- Recursively subdivides color space
- Minimizes variance within each partition
- Produces high-quality palettes

### Downscaling
The dominant color method:
- Divides image into scale×scale blocks
- Finds most frequent color in each block
- Falls back to mean if no color is dominant
- Preserves original palette colors

## Credits

This Python/Rust implementation is based on:

- **[unfake.js](https://github.com/jenissimo/unfake.js)** by Eugeniy Smirnov - The original JavaScript implementation that inspired this project
- **[image-quantization](https://github.com/ibezkrovnyi/image-quantization)** by Igor Bezkrovnyi - TypeScript implementation of various color quantization algorithms

Additional references:
- Wu, Xiaolin. "Efficient Statistical Computations for Optimal Color Quantization" (1992)
- Kopf, Johannes and Dani Lischinski. "Depixelizing Pixel Art" (2011)

## License

MIT License 
=======
# unfake

Improve AI-generated pixel art through scale detection, color quantization, and smart downscaling. Features Rust acceleration for critical operations, achieiving a 10-20% speedup over the original JavaScript implementation.

Based on the excellent work by:
- **Eugeniy Smirnov** ([jenissimo/unfake.js](https://github.com/jenissimo/unfake.js)) - Original JavaScript implementation
- **Igor Bezkrovnyi** ([ibezkrovnyi/image-quantization](https://github.com/ibezkrovnyi/image-quantization)) - Image quantization algorithms

## Examples
Click each image to view the original, processed result, and results of two different naïve fixed-size-nearest-neighbor methods.
<img width="4156" height="1054" alt="comparison_grid" src="https://github.com/user-attachments/assets/f48d09a6-991e-4c51-b881-f75ddfc45e86" />
<img width="4140" height="1054" alt="comparison_grid" src="https://github.com/user-attachments/assets/4b17c7c3-cb0e-48d5-b47b-9daaa44e7999" />
<img width="4128" height="1038" alt="comparison_grid" src="https://github.com/user-attachments/assets/2bdee15e-ee00-462b-bc1a-456e8f156377" />
<img width="7212" height="2328" alt="comparison_grid" src="https://github.com/user-attachments/assets/9f37e1f7-68aa-4173-90d7-1fbfbcad5895" />
<img width="7196" height="2334" alt="comparison_grid" src="https://github.com/user-attachments/assets/65afdd0d-6f80-4997-bb6f-5b63e2fa83bc" />

Images taken from examples for AI pixel art models like [Pixel Art XL](https://huggingface.co/nerijs/pixel-art-xl), [FLUX.1-Dev Pixel LoRA](https://huggingface.co/UmeAiRT/FLUX.1-dev-LoRA-Modern_Pixel_art), and [FLUX.1-Kontext Pixel LoRA](https://huggingface.co/Shakker-Labs/FLUX.1-Kontext-dev-LoRA-Pixel-Style?image-viewer=EE86A1D8F1D252D65E9E06A3AAA2F5EF79A47E8A).

## Features

- **Automatic Scale Detection**: Detects the inherent scale of pixel art using both runs-based and edge-aware methods
- **Advanced Color Quantization**: Wu color quantization algorithm with Rust acceleration
- **Smart Downscaling**: Multiple methods including dominant color, median, mode, and content-adaptive
- **Image Cleanup**: Alpha binarization, morphological operations, and jaggy edge removal
- **Grid Snapping**: Automatic alignment to pixel grid for clean results
- **Flexible API**: Both synchronous and asynchronous interfaces
- **Fast**: Process a 1-megapixel image in as fast as half a second.

### Upcoming

- Vectorization

## Installation

### From PyPI (recommended)

```bash
pip install unfake
```

### From Source

```bash
# Clone the repository
git clone https://github.com/yourusername/unfake.git
cd unfake

# Install with pip (includes Rust compilation)
pip install .

# Or for development
pip install -e .
```

### Requirements

- Python 3.8+
- Rust toolchain (for building from source)
- OpenCV Python bindings
- Pillow
- NumPy

## Usage

### Command Line

```bash
# Basic usage with auto-detection
unfake input.png

# Specify output file
unfake input.png -o output.png

# Control color palette size
unfake input.png -c 16                    # Maximum 16 colors
unfake input.png --auto-colors            # Auto-detect optimal color count

# Force specific scale
unfake input.png --scale 4                # Force 4x downscaling

# Choose downscaling method
unfake input.png -m dominant              # Dominant color (default, best for pixel art)
unfake input.png -m median                # Median color
unfake input.png -m content-adaptive      # High quality but slower

# Enable cleanup operations
unfake input.png --cleanup morph,jaggy    # Morphological + jaggy edge cleanup

# Use fixed color palette
unfake input.png --palette palette.txt    # File with hex colors, one per line

# Adjust processing parameters
unfake input.png --alpha-threshold 200    # Higher threshold for alpha binarization
unfake input.png --threshold 0.1          # Dominant color threshold (0.0-1.0)
unfake input.png --no-snap                # Disable grid snapping

# Verbose output
unfake input.png -v                       # Show detailed processing info
```

### Python API

```python
import unfake

# Basic processing with defaults
result = unfake.process_image_sync(
    "input.png",
    max_colors=32,                       # Maximum colors in output
    detect_method="auto",                # Scale detection: "auto", "runs", "edge"
    downscale_method="dominant",         # Method: "dominant", "median", "mode", "mean", "content-adaptive"
    cleanup={"morph": False, "jaggy": False},
    snap_grid=True                       # Align to pixel grid
)

# Access results
processed_image = result['image']        # PIL Image
palette = result['palette']              # List of hex colors
manifest = result['manifest']            # Processing metadata

# Auto-detect optimal colors
result = unfake.process_image_sync(
    "input.png",
    max_colors=None,                     # Auto-detect
    auto_color_detect=True
)

# Use fixed palette
fixed_colors = ['#000000', '#ffffff', '#ff0000', '#00ff00', '#0000ff']
result = unfake.process_image_sync(
    "input.png",
    fixed_palette=fixed_colors
)
```

#### Asynchronous API

```python
import asyncio
import unfake

async def process_image_async():
    result = await unfake.process_image(
        "input.png",
        max_colors=16,
        detect_method="runs",
        downscale_method="median",
        cleanup={"morph": True, "jaggy": False},
        snap_grid=True
    )
    result["image"].save("output.png")

asyncio.run(process_image_async())
```

### Processing Options

#### Scale Detection Methods
- **`auto`** (default): Tries runs-based first, falls back to edge-aware
- **`runs`**: Analyzes color run lengths (fast, works well for clean pixel art)
- **`edge`**: Uses edge detection (slower but handles anti-aliased images)

#### Downscaling Methods
- **`dominant`** (default): Uses most frequent color in each block (best for pixel art)
- **`median`**: Median color value (good for photos)
- **`mode`**: Most common color (similar to dominant)
- **`mean`**: Average color (can create new colors)
- **`content-adaptive`**: Advanced algorithm based on [Kopf & Lischinski 2011](https://johanneskopf.de/publications/downscaling/)

#### Cleanup Options
- **`morph`**: Morphological operations to remove noise
- **`jaggy`**: Removes isolated diagonal pixels

## Performance
Example processing times for a 1024x1024 image on a high-end Intel desktop CPU using defaults:
- Pure Python: ~71 seconds
- With Rust Acceleration: ~700 milliseconds (about 100x speedup!)

## Algorithm Details

### Scale Detection
The tool uses two methods to detect the inherent scale of pixel art:

1. **Runs-based**: Analyzes horizontal and vertical color runs to find the GCD
2. **Edge-aware**: Uses Sobel edge detection to find regular grid patterns

### Color Quantization
Implements the Wu color quantization algorithm (1992) which:
- Builds a 3D color histogram
- Recursively subdivides color space
- Minimizes variance within each partition
- Produces high-quality palettes

### Downscaling
The dominant color method:
- Divides image into scale×scale blocks
- Finds most frequent color in each block
- Falls back to mean if no color is dominant
- Preserves original palette colors

## Credits

This Python/Rust implementation is based on:

- **[unfake.js](https://github.com/jenissimo/unfake.js)** by Eugeniy Smirnov - The original JavaScript implementation that inspired this project
- **[image-quantization](https://github.com/ibezkrovnyi/image-quantization)** by Igor Bezkrovnyi - TypeScript implementation of various color quantization algorithms

Additional references:
- Wu, Xiaolin. "Efficient Statistical Computations for Optimal Color Quantization" (1992)
- Kopf, Johannes and Dani Lischinski. "Depixelizing Pixel Art" (2011)

## License

MIT License 
>>>>>>> 33d9c0d7
<|MERGE_RESOLUTION|>--- conflicted
+++ resolved
@@ -1,11 +1,20 @@
-<<<<<<< HEAD
 # unfake
 
-Improve AI-generated pixel art through scale detection, color quantization, and smart downscaling. Features Rust acceleration for critical operations.
+Improve AI-generated pixel art through scale detection, color quantization, and smart downscaling. Features Rust acceleration for critical operations, achieving a 10-20% speedup over the original JavaScript implementation.
 
 Based on the excellent work by:
 - **Eugeniy Smirnov** ([jenissimo/unfake.js](https://github.com/jenissimo/unfake.js)) - Original JavaScript implementation
 - **Igor Bezkrovnyi** ([ibezkrovnyi/image-quantization](https://github.com/ibezkrovnyi/image-quantization)) - Image quantization algorithms
+
+## Examples
+Click each image to view the original, processed result, and results of two different naïve fixed-size-nearest-neighbor methods.
+<img width="4156" height="1054" alt="comparison_grid" src="https://github.com/user-attachments/assets/f48d09a6-991e-4c51-b881-f75ddfc45e86" />
+<img width="4140" height="1054" alt="comparison_grid" src="https://github.com/user-attachments/assets/4b17c7c3-cb0e-48d5-b47b-9daaa44e7999" />
+<img width="4128" height="1038" alt="comparison_grid" src="https://github.com/user-attachments/assets/2bdee15e-ee00-462b-bc1a-456e8f156377" />
+<img width="7212" height="2328" alt="comparison_grid" src="https://github.com/user-attachments/assets/9f37e1f7-68aa-4173-90d7-1fbfbcad5895" />
+<img width="7196" height="2334" alt="comparison_grid" src="https://github.com/user-attachments/assets/65afdd0d-6f80-4997-bb6f-5b63e2fa83bc" />
+
+Images taken from examples for AI pixel art models like [Pixel Art XL](https://huggingface.co/nerijs/pixel-art-xl), [FLUX.1-Dev Pixel LoRA](https://huggingface.co/UmeAiRT/FLUX.1-dev-LoRA-Modern_Pixel_art), and [FLUX.1-Kontext Pixel LoRA](https://huggingface.co/Shakker-Labs/FLUX.1-Kontext-dev-LoRA-Pixel-Style?image-viewer=EE86A1D8F1D252D65E9E06A3AAA2F5EF79A47E8A).
 
 ## Features
 
@@ -15,6 +24,11 @@
 - **Image Cleanup**: Alpha binarization, morphological operations, and jaggy edge removal
 - **Grid Snapping**: Automatic alignment to pixel grid for clean results
 - **Flexible API**: Both synchronous and asynchronous interfaces
+- **Fast**: Process a 1-megapixel image in as fast as half a second.
+
+### Upcoming
+
+- Vectorization
 
 ## Installation
 
@@ -158,9 +172,9 @@
 - **`jaggy`**: Removes isolated diagonal pixels
 
 ## Performance
-Example processing times for a 1024x1024 image:
-- Pure Python: ~115 seconds
-- With Rust Acceleration: ~5 seconds
+Example processing times for a 1024x1024 image on a high-end Intel desktop CPU using defaults:
+- Pure Python: ~71 seconds
+- With Rust Acceleration: ~700 milliseconds (about 100x speedup!)
 
 ## Algorithm Details
 
@@ -197,220 +211,4 @@
 
 ## License
 
-MIT License 
-=======
-# unfake
-
-Improve AI-generated pixel art through scale detection, color quantization, and smart downscaling. Features Rust acceleration for critical operations, achieiving a 10-20% speedup over the original JavaScript implementation.
-
-Based on the excellent work by:
-- **Eugeniy Smirnov** ([jenissimo/unfake.js](https://github.com/jenissimo/unfake.js)) - Original JavaScript implementation
-- **Igor Bezkrovnyi** ([ibezkrovnyi/image-quantization](https://github.com/ibezkrovnyi/image-quantization)) - Image quantization algorithms
-
-## Examples
-Click each image to view the original, processed result, and results of two different naïve fixed-size-nearest-neighbor methods.
-<img width="4156" height="1054" alt="comparison_grid" src="https://github.com/user-attachments/assets/f48d09a6-991e-4c51-b881-f75ddfc45e86" />
-<img width="4140" height="1054" alt="comparison_grid" src="https://github.com/user-attachments/assets/4b17c7c3-cb0e-48d5-b47b-9daaa44e7999" />
-<img width="4128" height="1038" alt="comparison_grid" src="https://github.com/user-attachments/assets/2bdee15e-ee00-462b-bc1a-456e8f156377" />
-<img width="7212" height="2328" alt="comparison_grid" src="https://github.com/user-attachments/assets/9f37e1f7-68aa-4173-90d7-1fbfbcad5895" />
-<img width="7196" height="2334" alt="comparison_grid" src="https://github.com/user-attachments/assets/65afdd0d-6f80-4997-bb6f-5b63e2fa83bc" />
-
-Images taken from examples for AI pixel art models like [Pixel Art XL](https://huggingface.co/nerijs/pixel-art-xl), [FLUX.1-Dev Pixel LoRA](https://huggingface.co/UmeAiRT/FLUX.1-dev-LoRA-Modern_Pixel_art), and [FLUX.1-Kontext Pixel LoRA](https://huggingface.co/Shakker-Labs/FLUX.1-Kontext-dev-LoRA-Pixel-Style?image-viewer=EE86A1D8F1D252D65E9E06A3AAA2F5EF79A47E8A).
-
-## Features
-
-- **Automatic Scale Detection**: Detects the inherent scale of pixel art using both runs-based and edge-aware methods
-- **Advanced Color Quantization**: Wu color quantization algorithm with Rust acceleration
-- **Smart Downscaling**: Multiple methods including dominant color, median, mode, and content-adaptive
-- **Image Cleanup**: Alpha binarization, morphological operations, and jaggy edge removal
-- **Grid Snapping**: Automatic alignment to pixel grid for clean results
-- **Flexible API**: Both synchronous and asynchronous interfaces
-- **Fast**: Process a 1-megapixel image in as fast as half a second.
-
-### Upcoming
-
-- Vectorization
-
-## Installation
-
-### From PyPI (recommended)
-
-```bash
-pip install unfake
-```
-
-### From Source
-
-```bash
-# Clone the repository
-git clone https://github.com/yourusername/unfake.git
-cd unfake
-
-# Install with pip (includes Rust compilation)
-pip install .
-
-# Or for development
-pip install -e .
-```
-
-### Requirements
-
-- Python 3.8+
-- Rust toolchain (for building from source)
-- OpenCV Python bindings
-- Pillow
-- NumPy
-
-## Usage
-
-### Command Line
-
-```bash
-# Basic usage with auto-detection
-unfake input.png
-
-# Specify output file
-unfake input.png -o output.png
-
-# Control color palette size
-unfake input.png -c 16                    # Maximum 16 colors
-unfake input.png --auto-colors            # Auto-detect optimal color count
-
-# Force specific scale
-unfake input.png --scale 4                # Force 4x downscaling
-
-# Choose downscaling method
-unfake input.png -m dominant              # Dominant color (default, best for pixel art)
-unfake input.png -m median                # Median color
-unfake input.png -m content-adaptive      # High quality but slower
-
-# Enable cleanup operations
-unfake input.png --cleanup morph,jaggy    # Morphological + jaggy edge cleanup
-
-# Use fixed color palette
-unfake input.png --palette palette.txt    # File with hex colors, one per line
-
-# Adjust processing parameters
-unfake input.png --alpha-threshold 200    # Higher threshold for alpha binarization
-unfake input.png --threshold 0.1          # Dominant color threshold (0.0-1.0)
-unfake input.png --no-snap                # Disable grid snapping
-
-# Verbose output
-unfake input.png -v                       # Show detailed processing info
-```
-
-### Python API
-
-```python
-import unfake
-
-# Basic processing with defaults
-result = unfake.process_image_sync(
-    "input.png",
-    max_colors=32,                       # Maximum colors in output
-    detect_method="auto",                # Scale detection: "auto", "runs", "edge"
-    downscale_method="dominant",         # Method: "dominant", "median", "mode", "mean", "content-adaptive"
-    cleanup={"morph": False, "jaggy": False},
-    snap_grid=True                       # Align to pixel grid
-)
-
-# Access results
-processed_image = result['image']        # PIL Image
-palette = result['palette']              # List of hex colors
-manifest = result['manifest']            # Processing metadata
-
-# Auto-detect optimal colors
-result = unfake.process_image_sync(
-    "input.png",
-    max_colors=None,                     # Auto-detect
-    auto_color_detect=True
-)
-
-# Use fixed palette
-fixed_colors = ['#000000', '#ffffff', '#ff0000', '#00ff00', '#0000ff']
-result = unfake.process_image_sync(
-    "input.png",
-    fixed_palette=fixed_colors
-)
-```
-
-#### Asynchronous API
-
-```python
-import asyncio
-import unfake
-
-async def process_image_async():
-    result = await unfake.process_image(
-        "input.png",
-        max_colors=16,
-        detect_method="runs",
-        downscale_method="median",
-        cleanup={"morph": True, "jaggy": False},
-        snap_grid=True
-    )
-    result["image"].save("output.png")
-
-asyncio.run(process_image_async())
-```
-
-### Processing Options
-
-#### Scale Detection Methods
-- **`auto`** (default): Tries runs-based first, falls back to edge-aware
-- **`runs`**: Analyzes color run lengths (fast, works well for clean pixel art)
-- **`edge`**: Uses edge detection (slower but handles anti-aliased images)
-
-#### Downscaling Methods
-- **`dominant`** (default): Uses most frequent color in each block (best for pixel art)
-- **`median`**: Median color value (good for photos)
-- **`mode`**: Most common color (similar to dominant)
-- **`mean`**: Average color (can create new colors)
-- **`content-adaptive`**: Advanced algorithm based on [Kopf & Lischinski 2011](https://johanneskopf.de/publications/downscaling/)
-
-#### Cleanup Options
-- **`morph`**: Morphological operations to remove noise
-- **`jaggy`**: Removes isolated diagonal pixels
-
-## Performance
-Example processing times for a 1024x1024 image on a high-end Intel desktop CPU using defaults:
-- Pure Python: ~71 seconds
-- With Rust Acceleration: ~700 milliseconds (about 100x speedup!)
-
-## Algorithm Details
-
-### Scale Detection
-The tool uses two methods to detect the inherent scale of pixel art:
-
-1. **Runs-based**: Analyzes horizontal and vertical color runs to find the GCD
-2. **Edge-aware**: Uses Sobel edge detection to find regular grid patterns
-
-### Color Quantization
-Implements the Wu color quantization algorithm (1992) which:
-- Builds a 3D color histogram
-- Recursively subdivides color space
-- Minimizes variance within each partition
-- Produces high-quality palettes
-
-### Downscaling
-The dominant color method:
-- Divides image into scale×scale blocks
-- Finds most frequent color in each block
-- Falls back to mean if no color is dominant
-- Preserves original palette colors
-
-## Credits
-
-This Python/Rust implementation is based on:
-
-- **[unfake.js](https://github.com/jenissimo/unfake.js)** by Eugeniy Smirnov - The original JavaScript implementation that inspired this project
-- **[image-quantization](https://github.com/ibezkrovnyi/image-quantization)** by Igor Bezkrovnyi - TypeScript implementation of various color quantization algorithms
-
-Additional references:
-- Wu, Xiaolin. "Efficient Statistical Computations for Optimal Color Quantization" (1992)
-- Kopf, Johannes and Dani Lischinski. "Depixelizing Pixel Art" (2011)
-
-## License
-
-MIT License 
->>>>>>> 33d9c0d7
+MIT License 